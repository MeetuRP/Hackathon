import pandas as pd
import joblib
from fastapi import FastAPI, HTTPException, BackgroundTasks
from fastapi.middleware.cors import CORSMiddleware
from pydantic import BaseModel
from typing import List, Dict, Any
from datetime import datetime, timedelta
import copy
from sklearn.model_selection import train_test_split
from xgboost import XGBRegressor
import warnings
import haversine as hs

warnings.filterwarnings('ignore')

# --- 🚌 App Initialization ---
app = FastAPI(
    title="Smart Bus Management System API",
    description="API for real-time bus tracking, scheduling, and on-demand model retraining.",
    version="1.4.1"  # Updated to reflect feature alignment fix
)

# --- 🌐 CORS Middleware ---
app.add_middleware(
    CORSMiddleware,
    allow_origins=["*"],
    allow_credentials=True,
    allow_methods=["*"],
    allow_headers=["*"],
)

# --- 💾 In-Memory Data Storage ---
app_state: Dict[str, Any] = {
    "routes_df": None,
    "stops_df": None,
    "prediction_model": None,
    "route_data_with_stops": [],
    "static_schedule": {},
    "optimized_schedule": {},
    "live_bus_locations": {}
}

# --- 📦 Pydantic Models ---
class Stop(BaseModel):
    stop_id: int
    stop_name: str
    latitude: float
    longitude: float

class Route(BaseModel):
    route_id: int
    route_name: str
    stops: List[Stop]

class BusUpdate(BaseModel):
    bus_id: str
    route_id: int
    trip_id: str
    latitude: float
    longitude: float
    speed_kmh: float
    occupancy: int
    timestamp: str

# --- 🤖 Integrated Model Training Logic ---
def train_demand_prediction_model():
    """
    Loads data, aggregates to route-level demand, engineers features, trains an XGBoost model,
    saves it, and reloads it into the app state.
    """
    print("\n--- 🤖 Starting Background Model Training Process ---")
    try:
        df = pd.read_csv("data/historical_ticket_sales.csv")
        routes_df = pd.read_csv("data/routes.csv")
    except FileNotFoundError:
        print("❌ Error: historical_ticket_sales.csv or routes.csv not found.")
        return

    df['timestamp'] = pd.to_datetime(df['timestamp'])
    # Drop incomplete hours (e.g., hour 6)
    hour_counts = df.groupby(df['timestamp'].dt.hour)['stop_id'].count()
    complete_hours = hour_counts[hour_counts == 10].index
    df = df[df['timestamp'].dt.hour.isin(complete_hours)]

    df.dropna(subset=['passengers_boarded'], inplace=True)
    df['passengers_boarded'] = pd.to_numeric(df['passengers_boarded'])
    upper_limit = df['passengers_boarded'].quantile(0.99)
    df = df[df['passengers_boarded'] <= upper_limit]

    # Aggregate to total passengers per route per timestamp
    df = df.groupby(['timestamp', 'route_id'])['passengers_boarded'].sum().reset_index()
    df['hour_of_day'] = df['timestamp'].dt.hour
    df['day_of_week'] = df['timestamp'].dt.dayofweek

    # Add lagged demand
    df = df.sort_values(['route_id', 'timestamp'])
    df['prev_hour_demand'] = df.groupby('route_id')['passengers_boarded'].shift(1)
    df['prev_hour_demand'] = df['prev_hour_demand'].fillna(df['passengers_boarded'].mean())

    # Add number of stops
    df['num_stops'] = df['route_id'].map(
        routes_df.set_index('route_id')['stops'].apply(lambda x: len(str(x).split(';')))
    )

    # Add interaction feature
    df['route_hour_interaction'] = df['route_id'] * df['hour_of_day']

    features = ['route_id', 'hour_of_day', 'day_of_week', 'prev_hour_demand', 'num_stops', 'route_hour_interaction']
    target = 'passengers_boarded'
    X = df[features]
    y = df[target]
    X_train, X_test, y_train, y_test = train_test_split(X, y, test_size=0.2, random_state=42)

    model = XGBRegressor(
        n_estimators=100,
        learning_rate=0.1,
        max_depth=5,
        random_state=42,
        objective='reg:squarederror'
    )
    model.fit(X_train, y_train)

    model_filename = "data/demand_predictor.pkl"
    joblib.dump(model, model_filename)

    app_state["prediction_model"] = model
    generate_optimized_schedule()
    print("--- 🔄 XGBoost model trained, saved, and schedule optimized. ---")

@app.on_event("startup")
def load_data_and_initialize_schedules():
    print("--- 🚀 Server starting up! Loading data... ---")
    try:
        stops_df = pd.read_csv("data/stops.csv")
        routes_df = pd.read_csv("data/routes.csv")
        app_state["prediction_model"] = joblib.load("data/demand_predictor.pkl")
    except FileNotFoundError as e:
        print(f"❌ CRITICAL ERROR: Could not find data file: {e}")
        return
    except Exception as e:
        print(f"❌ CRITICAL ERROR: Failed to load data: {e}")
        return

    required_stop_cols = ['stop_id', 'stop_name', 'latitude', 'longitude']
    if not all(col in stops_df.columns for col in required_stop_cols):
        print("❌ CRITICAL ERROR: stops.csv is missing required columns.")
        return
    stops_df = stops_df[required_stop_cols]

    stops_df.drop_duplicates(subset=['stop_id'], keep='first', inplace=True)
    stops_dict = stops_df.set_index('stop_id').to_dict('index')

    required_route_cols = ['route_id', 'route_name', 'stops']
    if not all(col in routes_df.columns for col in required_route_cols):
        print("❌ CRITICAL ERROR: routes.csv is missing required columns.")
        return
    app_state["routes_df"] = routes_df[required_route_cols]

    app_state["route_data_with_stops"] = []
    for _, route_row in app_state["routes_df"].iterrows():
        stops_on_route_str = str(route_row.get('stops', ''))
        stop_ids = [int(s.strip()) for s in stops_on_route_str.split(';') if s.strip().isdigit()]
        stops_list = []
        for stop_id in stop_ids:
            if stop_id in stops_dict:
                stop_details = stops_dict[stop_id].copy()
                stop_details['stop_id'] = stop_id
                stops_list.append(stop_details)
        app_state["route_data_with_stops"].append({
            "route_id": int(route_row['route_id']),
            "route_name": str(route_row['route_name']),
            "stops": stops_list
        })

    generate_static_schedule()
    generate_optimized_schedule()
    print("--- ✅ Data loaded and schedules initialized. Ready to go! ---")

def generate_static_schedule():
    """Generates a fixed timetable for all routes."""
    schedule = {}
    bus_counter = 1
    for route in app_state["route_data_with_stops"]:
        route_id = route.get('route_id')
        if route_id is None:
            continue
        schedule[route_id] = []
        for hour in range(6, 22):
            trip_times = [0, 15, 30, 45] if (7 <= hour <= 10 or 17 <= hour <= 19) else [0, 30]
            for minute in trip_times:
                depart_time = f"{hour:02d}:{minute:02d}"
                trip_id = f"{route_id}-{hour:02d}{minute:02d}"
                arrivals = []
                current_time = datetime.strptime(depart_time, "%H:%M")
                for stop in route['stops']:
                    arrivals.append({"stop_id": stop['stop_id'], "arrival_time": current_time.strftime("%H:%M")})
                    current_time += timedelta(minutes=5)
                schedule[route_id].append({
                    "trip_id": trip_id, "bus_id": f"BUS-{bus_counter:02d}",
                    "depart_time": depart_time, "arrivals": arrivals
                })
                bus_counter += 1
    app_state["static_schedule"] = schedule

def generate_optimized_schedule():
    """Generates an optimized timetable based on predicted demand."""
    if app_state["prediction_model"] is None:
        print("❌ Model not loaded. Cannot generate optimized schedule.")
        return

    model = app_state["prediction_model"]
    now = datetime.now()
    day_of_week = now.weekday()
    routes_df = app_state["routes_df"]
    schedule = {}
    bus_counter = 1
    for route in app_state["route_data_with_stops"]:
        route_id = route.get('route_id')
        if route_id is None:
            continue
        schedule[route_id] = []
        num_stops = len(route['stops'])
        # Get recent demand for lagged feature
        try:
            df = pd.read_csv("data/historical_ticket_sales.csv")
            df['timestamp'] = pd.to_datetime(df['timestamp'])
            recent = df[df['route_id'] == route_id].groupby(df['timestamp'].dt.hour)['passengers_boarded'].sum().tail(1)
            prev_demand = recent.values[0] if not recent.empty else 50.0
        except:
            prev_demand = 50.0  # Default if no data
        for hour in range(6, 22):
            route_hour_interaction = route_id * hour
            prediction_input = pd.DataFrame(
                [[route_id, hour, day_of_week, prev_demand, num_stops, route_hour_interaction]],
                columns=['route_id', 'hour_of_day', 'day_of_week', 'prev_hour_demand', 'num_stops', 'route_hour_interaction']
            )
            predicted = model.predict(prediction_input)[0]
            if predicted > 70:
                trip_minutes = [0, 10, 20, 30, 40, 50]  # High demand
            elif predicted > 40:
                trip_minutes = [0, 15, 30, 45]  # Medium
            else:
                trip_minutes = [0, 30]  # Low
            for minute in trip_minutes:
                depart_time = f"{hour:02d}:{minute:02d}"
                trip_id = f"{route_id}-{hour:02d}{minute:02d}"
                arrivals = []
                current_time = datetime.strptime(depart_time, "%H:%M")
                for stop in route['stops']:
                    arrivals.append({"stop_id": stop['stop_id'], "arrival_time": current_time.strftime("%H:%M")})
                    current_time += timedelta(minutes=5)
                schedule[route_id].append({
                    "trip_id": trip_id, "bus_id": f"BUS-{bus_counter:02d}",
                    "depart_time": depart_time, "arrivals": arrivals
                })
                bus_counter += 1
            prev_demand = predicted  # Update for next hour
    app_state["optimized_schedule"] = schedule
    print("--- 📅 Optimized schedule generated based on demand predictions. ---")

# --- 🚦 API Endpoints ---
@app.get("/api/routes", response_model=List[Route])
def get_routes():
    return app_state["route_data_with_stops"]

@app.get("/api/schedule/static")
def get_static_schedule():
    return app_state["static_schedule"]

@app.get("/api/schedule/optimized")
def get_optimized_schedule():
    return app_state["optimized_schedule"]

@app.get("/api/predictions/{route_id}")
def get_predictions(route_id: int):
    if route_id not in app_state["routes_df"]['route_id'].values:
        raise HTTPException(status_code=404, detail="Route not found")
    model = app_state["prediction_model"]
    now = datetime.now()
    routes_df = app_state["routes_df"]
    num_stops = len([s for s in routes_df[routes_df['route_id'] == route_id]['stops'].iloc[0].split(';')])
    predictions = []
    prev_demand = 50.0
    try:
        df = pd.read_csv("data/historical_ticket_sales.csv")
        df['timestamp'] = pd.to_datetime(df['timestamp'])
        recent = df[df['route_id'] == route_id].groupby(df['timestamp'].dt.hour)['passengers_boarded'].sum().tail(1)
        prev_demand = recent.values[0] if not recent.empty else 50.0
    except:
        pass
    for i in range(4):
        future_time = now + timedelta(hours=i)
        hour, day_of_week = future_time.hour, future_time.weekday()
        route_hour_interaction = route_id * hour
        prediction_input = pd.DataFrame(
            [[route_id, hour, day_of_week, prev_demand, num_stops, route_hour_interaction]],
            columns=['route_id', 'hour_of_day', 'day_of_week', 'prev_hour_demand', 'num_stops', 'route_hour_interaction']
        )
        predicted_passengers = model.predict(prediction_input)[0]
        predictions.append({"hour": hour, "predicted_total_passengers": round(predicted_passengers)})
        prev_demand = predicted_passengers
    return {"route_id": route_id, "generated_at": now.isoformat(), "predictions": predictions}

@app.post("/api/live_update")
def live_update(update: BusUpdate):
    print(f"Received update for {update.bus_id} on trip {update.trip_id}")
    update_time = datetime.fromisoformat(update.timestamp)
    app_state["live_bus_locations"][update.bus_id] = {
        "route_id": update.route_id,
        "trip_id": update.trip_id,
        "location": (update.latitude, update.longitude),
        "occupancy": update.occupancy,
        "timestamp": update_time
    }
    BUNCHING_THRESHOLD_METERS = 500
    for bus_id, data in app_state["live_bus_locations"].items():
        if bus_id != update.bus_id and data["route_id"] == update.route_id:
            loc1 = (update.latitude, update.longitude)
            loc2 = data["location"]
            distance_km = hs.haversine(loc1, loc2)
            distance_m = distance_km * 1000
            if distance_m < BUNCHING_THRESHOLD_METERS:
                print(f"ALERT 🚨: Bus bunching detected! Buses {update.bus_id} and {bus_id} are too close ({distance_m:.2f} m) on route {update.route_id}.")
                print(f"Action: Adjust schedule for bus {bus_id} to increase headway.")
    OFF_PEAK_THRESHOLD = 50
    HIGH_DEMAND_THRESHOLD = 80
    try:
        model = app_state["prediction_model"]
        now = datetime.now()
        routes_df = app_state["routes_df"]
        num_stops = len([s for s in routes_df[routes_df['route_id'] == update.route_id]['stops'].iloc[0].split(';')])
        df = pd.read_csv("data/historical_ticket_sales.csv")
        df['timestamp'] = pd.to_datetime(df['timestamp'])
        recent = df[df['route_id'] == update.route_id].groupby(df['timestamp'].dt.hour)['passengers_boarded'].sum().tail(1)
        prev_demand = recent.values[0] if not recent.empty else 50.0
        route_hour_interaction = update.route_id * now.hour
        prediction_input = pd.DataFrame(
            [[update.route_id, now.hour, now.weekday(), prev_demand, num_stops, route_hour_interaction]],
            columns=['route_id', 'hour_of_day', 'day_of_week', 'prev_hour_demand', 'num_stops', 'route_hour_interaction']
        )
        predicted_passengers = model.predict(prediction_input)[0]
        print(f"Current occupancy for {update.bus_id}: {update.occupancy}. Predicted total demand: {round(predicted_passengers)} passengers.")
        if predicted_passengers < OFF_PEAK_THRESHOLD:
            print("Suggestion: Off-peak period. Consider reducing bus frequency on this route.")
        elif predicted_passengers > HIGH_DEMAND_THRESHOLD:
            print("Suggestion: High-demand period. Consider increasing bus frequency on this route.")
    except Exception as e:
        print(f"Error during demand-based logic: {e}")
    return {"status": "success", "message": f"Live update for {update.bus_id} received. Applied scheduling logic."}

@app.post("/api/retrain_model")
def retrain_model(background_tasks: BackgroundTasks):
    background_tasks.add_task(train_demand_prediction_model)
    return {"message": "Model retraining started in the background. Check server logs for progress."}

if __name__ == "__main__":
    import uvicorn
<<<<<<< HEAD
    uvicorn.run("main:app", host="localhost", port=8000, reload=True)
=======
    import os
    
    port = int(os.environ.get("PORT", 8000))  # Render sets $PORT dynamically
    uvicorn.run("main:app", host="0.0.0.0", port=port)
>>>>>>> 70e50d28
<|MERGE_RESOLUTION|>--- conflicted
+++ resolved
@@ -355,11 +355,7 @@
 
 if __name__ == "__main__":
     import uvicorn
-<<<<<<< HEAD
-    uvicorn.run("main:app", host="localhost", port=8000, reload=True)
-=======
     import os
     
     port = int(os.environ.get("PORT", 8000))  # Render sets $PORT dynamically
-    uvicorn.run("main:app", host="0.0.0.0", port=port)
->>>>>>> 70e50d28
+    uvicorn.run("main:app", host="0.0.0.0", port=port)